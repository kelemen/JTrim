<project xmlns="http://maven.apache.org/POM/4.0.0" xmlns:xsi="http://www.w3.org/2001/XMLSchema-instance"
  xsi:schemaLocation="http://maven.apache.org/POM/4.0.0 http://maven.apache.org/xsd/maven-4.0.0.xsd">
    <modelVersion>4.0.0</modelVersion>

    <groupId>org.jtrim</groupId>
    <artifactId>jtrim-gui</artifactId>
<<<<<<< HEAD
    <version>1.2-experimental</version>
=======
    <version>1.3-SNAPSHOT</version>
>>>>>>> a51b9ab5
    <packaging>jar</packaging>

    <url>http://github.com/kelemen/JTrim</url>

    <build>
        <plugins>
            <plugin>
                <groupId>org.apache.maven.plugins</groupId>
                <artifactId>maven-compiler-plugin</artifactId>
                <version>2.3.2</version>
                <configuration>
                    <source>1.7</source>
                    <target>1.7</target>
                    <compilerArgument>-Xlint</compilerArgument>
                </configuration>
            </plugin>
            <plugin>
                <groupId>org.apache.maven.plugins</groupId>
                <artifactId>maven-source-plugin</artifactId>
                <version>2.1.2</version>
                <executions>
                    <execution>
                        <goals>
                            <goal>jar-no-fork</goal>
                        </goals>
                    </execution>
                </executions>
            </plugin>
            <plugin>
                <groupId>org.apache.maven.plugins</groupId>
                <artifactId>maven-checkstyle-plugin</artifactId>
                <version>2.9.1</version>
                <!--<executions>
                    <execution>
                        <goals>
                            <goal>check</goal>
                        </goals>
                    </execution>
                </executions>-->
                <configuration>
                    <configLocation>../jtrim-style.xml</configLocation>
                </configuration>
            </plugin>
        </plugins>
    </build>

    <properties>
        <project.build.sourceEncoding>UTF-8</project.build.sourceEncoding>
    </properties>

    <dependencies>
        <dependency>
            <groupId>junit</groupId>
            <artifactId>junit</artifactId>
            <version>4.10</version>
            <scope>test</scope>
        </dependency>
        <dependency>
            <groupId>org.jtrim</groupId>
            <artifactId>jtrim-async</artifactId>
            <version>1.3-SNAPSHOT</version>
        </dependency>
    </dependencies>
    <name>JTrim GUI</name>
</project><|MERGE_RESOLUTION|>--- conflicted
+++ resolved
@@ -4,11 +4,7 @@
 
     <groupId>org.jtrim</groupId>
     <artifactId>jtrim-gui</artifactId>
-<<<<<<< HEAD
-    <version>1.2-experimental</version>
-=======
-    <version>1.3-SNAPSHOT</version>
->>>>>>> a51b9ab5
+    <version>1.3-experimental</version>
     <packaging>jar</packaging>
 
     <url>http://github.com/kelemen/JTrim</url>
