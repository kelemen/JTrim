<project xmlns="http://maven.apache.org/POM/4.0.0" xmlns:xsi="http://www.w3.org/2001/XMLSchema-instance"
  xsi:schemaLocation="http://maven.apache.org/POM/4.0.0 http://maven.apache.org/xsd/maven-4.0.0.xsd">
    <modelVersion>4.0.0</modelVersion>

    <groupId>org.jtrim</groupId>
    <artifactId>jtrim-core</artifactId>
<<<<<<< HEAD
    <version>1.1.1-SNAPSHOT</version>
=======
    <version>1.1.1-alpha</version>
>>>>>>> 8d613ab1
    <packaging>jar</packaging>

    <url>http://github.com/kelemen/JTrim</url>

    <build>
        <plugins>
            <plugin>
                <groupId>org.apache.maven.plugins</groupId>
                <artifactId>maven-compiler-plugin</artifactId>
                <version>2.3.2</version>
                <configuration>
                    <source>1.7</source>
                    <target>1.7</target>
                    <compilerArgument>-Xlint</compilerArgument>
                </configuration>
            </plugin>
            <plugin>
                <groupId>org.apache.maven.plugins</groupId>
                <artifactId>maven-source-plugin</artifactId>
                <version>2.1.2</version>
                <executions>
                    <execution>
                        <goals>
                            <goal>jar-no-fork</goal>
                        </goals>
                    </execution>
                </executions>
            </plugin>
        </plugins>
    </build>

    <properties>
        <project.build.sourceEncoding>UTF-8</project.build.sourceEncoding>
    </properties>

    <dependencies>
        <dependency>
            <groupId>junit</groupId>
            <artifactId>junit</artifactId>
            <version>4.10</version>
            <scope>test</scope>
        </dependency>
    </dependencies>
    <name>JTrim Core</name>
</project><|MERGE_RESOLUTION|>--- conflicted
+++ resolved
@@ -4,11 +4,7 @@
 
     <groupId>org.jtrim</groupId>
     <artifactId>jtrim-core</artifactId>
-<<<<<<< HEAD
-    <version>1.1.1-SNAPSHOT</version>
-=======
-    <version>1.1.1-alpha</version>
->>>>>>> 8d613ab1
+    <version>1.1.2-SNAPSHOT</version>
     <packaging>jar</packaging>
 
     <url>http://github.com/kelemen/JTrim</url>
